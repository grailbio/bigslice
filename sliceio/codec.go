// Copyright 2018 GRAIL, Inc. All rights reserved.
// Use of this source code is governed by the Apache 2.0
// license that can be found in the LICENSE file.

package sliceio

import (
	"bufio"
	"context"
	"encoding/gob"
	"fmt"
	"hash"
	"hash/crc32"
	"io"
	"reflect"
	"strings"
	"unsafe"

	"github.com/grailbio/base/errors"
	"github.com/grailbio/bigslice/frame"
)

type session map[frame.Key]reflect.Value

func (s session) State(key frame.Key, state interface{}) (fresh bool) {
	v, ok := s[key]
	if !ok {
		typ := reflect.TypeOf(state).Elem()
		if typ.Kind() == reflect.Ptr {
			v = reflect.New(typ.Elem())
		} else {
			v = reflect.Zero(typ)
		}
		s[key] = v
	}
	reflect.Indirect(reflect.ValueOf(state)).Set(v)
	return !ok
}

type gobEncoder struct {
	*gob.Encoder
	session
}

func newGobEncoder(w io.Writer) *gobEncoder {
	return &gobEncoder{
		Encoder: gob.NewEncoder(w),
		session: make(session),
	}
}

type gobDecoder struct {
	*gob.Decoder
	session
}

func newGobDecoder(r io.Reader) *gobDecoder {
	return &gobDecoder{
		Decoder: gob.NewDecoder(r),
		session: make(session),
	}
}

// An Encoder manages transmission of slices through an underlying
// io.Writer. The stream of slice values represented by batches of
// rows stored in column-major order. Streams can be read by a
// Decoder.
type Encoder struct {
	enc *gobEncoder
	crc hash.Hash32
}

// NewEncodingWriter returns a Writer that streams slices into the provided
// writer.
func NewEncodingWriter(w io.Writer) *Encoder {
	crc := crc32.NewIEEE()
	return &Encoder{
		enc: newGobEncoder(io.MultiWriter(w, crc)),
		crc: crc,
	}
}

// Encode encodes a batch of rows and writes the encoded output into
// the encoder's writer.
<<<<<<< HEAD
func (e *Encoder) Write(f frame.Frame) error {
=======
func (e *Encoder) Write(_ context.Context, f frame.Frame) error {
>>>>>>> 1dc96a36
	e.crc.Reset()
	if err := e.enc.Encode(f.Len()); err != nil {
		return err
	}
	for col := 0; col < f.NumOut(); col++ {
		codec := f.HasCodec(col)
		if err := e.enc.Encode(codec); err != nil {
			return err
		}
		var err error
		if codec {
			err = f.Encode(col, e.enc)
		} else {
			err = e.enc.EncodeValue(f.Value(col))
		}
		if err != nil {
			// Here we're encoding a user-defined type. We pessimistically
			// attribute any errors that appear to come from gob as being
			// related to the inability to encode this user-defined type.
			if strings.HasPrefix(err.Error(), "gob: ") {
				err = errors.E(errors.Fatal, err)
			}
			return err
		}
	}
	return e.enc.Encode(e.crc.Sum32())
}

// DecodingReader provides a Reader on top of a gob stream
// encoded with batches of rows stored in column-major order.
type decodingReader struct {
	dec     *gobDecoder
	crc     hash.Hash32
	scratch frame.Frame
	buf     frame.Frame
	err     error
}

// NewDecodingReader returns a new Reader that decodes values from
// the provided stream. Since values are streamed in vectors, decoding
// reader must buffer values until they are read by the consumer.
func NewDecodingReader(r io.Reader) Reader {
	// We need to compute checksums by inspecting the underlying
	// bytestream, however, gob uses whether the reader implements
	// io.ByteReader as a proxy for whether the passed reader is
	// buffered. io.TeeReader does not implement io.ByteReader, and thus
	// gob.Decoder will insert a buffered reader leaving us without
	// means of synchronizing stream positions, required for
	// checksumming. Instead we fake an implementation of io.ByteReader,
	// and take over the responsibility of ensuring that IO is buffered.
	crc := crc32.NewIEEE()
	if _, ok := r.(io.ByteReader); !ok {
		r = bufio.NewReader(r)
	}
	r = io.TeeReader(r, crc)
	return &decodingReader{dec: newGobDecoder(readerByteReader{Reader: r}), crc: crc}
}

func (d *decodingReader) Read(ctx context.Context, f frame.Frame) (n int, err error) {
	if d.err != nil {
		return 0, d.err
	}
	for d.buf.Len() == 0 {
		d.crc.Reset()
		if d.err = d.dec.Decode(&n); d.err != nil {
			if d.err == io.EOF {
				d.err = EOF
			}
			return 0, d.err
		}
		// In most cases, we should be able to decode directly into the
		// provided frame without any buffering.
		if n <= f.Len() {
			if d.err = d.decode(f.Slice(0, n)); d.err != nil {
				return 0, d.err
			}
			return n, nil
		}
		// Otherwise we have to buffer the decoded frame.
		if d.scratch.IsZero() {
			d.scratch = frame.Make(f, n, n)
		} else {
			d.scratch = d.scratch.Ensure(n)
		}
		d.buf = d.scratch
		if d.err = d.decode(d.buf); d.err != nil {
			return 0, d.err
		}
	}
	n = frame.Copy(f, d.buf)
	d.buf = d.buf.Slice(n, d.buf.Len())
	return n, nil
}

// Decode a batch of column vectors into the provided frame.
// The frame is preallocated and is guaranteed to have enough
// space to decode all of the values.
func (d *decodingReader) decode(f frame.Frame) error {
	// Always zero memory before decoding with Gob, as it will reuse
	// existing memory. This can be dangerous; especially when
	// that involves user code.
	f.Zero()
	for col := 0; col < f.NumOut(); col++ {
		var codec bool
		if err := d.dec.Decode(&codec); err != nil {
			return err
		}
		if codec && !f.HasCodec(col) {
			return errors.New("column encoded with custom codec but no codec available on receipt")
		}
		if codec {
			if err := f.Decode(col, d.dec); err != nil {
				return err
			}
			continue
		}
		// Arrange for gob to decode directly into the frame's underlying
		// slice. We have to do some gymnastics to produce a pointer to
		// this value (which we'll anyway discard) so that gob can do its
		// job.
		sh := f.SliceHeader(col)
		var p []unsafe.Pointer
		ptr := unsafe.Pointer(&p)
		*(*reflect.SliceHeader)(ptr) = sh
		v := reflect.NewAt(reflect.SliceOf(f.Out(col)), ptr)
		err := d.dec.DecodeValue(v)
		if err != nil {
			if err == io.EOF {
				return EOF
			}
			return err
		}
		// This is guaranteed by gob, but it seems worthy of some defensive programming here.
		// It's also an extra check against the correctness of the codec.
		if (*(*reflect.SliceHeader)(ptr)).Data != sh.Data {
			panic("gob reallocated a slice")
		}
	}
	sum := d.crc.Sum32()
	var decoded uint32
	if err := d.dec.Decode(&decoded); err != nil {
		return err
	}
	if sum != decoded {
		return errors.E(errors.Integrity, fmt.Errorf("computed checksum %x but expected checksum %x", sum, decoded))
	}
	return nil
}

// readerByteReader is used to provide an (invalid) implementation of
// io.ByteReader to gob.Encoder. See comment in NewDecodingReader
// for details.
type readerByteReader struct {
	io.Reader
	io.ByteReader
}<|MERGE_RESOLUTION|>--- conflicted
+++ resolved
@@ -82,11 +82,7 @@
 
 // Encode encodes a batch of rows and writes the encoded output into
 // the encoder's writer.
-<<<<<<< HEAD
-func (e *Encoder) Write(f frame.Frame) error {
-=======
 func (e *Encoder) Write(_ context.Context, f frame.Frame) error {
->>>>>>> 1dc96a36
 	e.crc.Reset()
 	if err := e.enc.Encode(f.Len()); err != nil {
 		return err
