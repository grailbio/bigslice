--- conflicted
+++ resolved
@@ -62,11 +62,7 @@
 		if m < n {
 			n = m
 		}
-<<<<<<< HEAD
-		if err := enc.Write(frame.Slice(0, n)); err != nil {
-=======
 		if err := enc.Write(context.Background(), frame.Slice(0, n)); err != nil {
->>>>>>> 1dc96a36
 			return 0, err
 		}
 		frame = frame.Slice(n, m)
