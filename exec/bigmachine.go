// Copyright 2018 GRAIL, Inc. All rights reserved.
// Use of this source code is governed by the Apache 2.0
// license that can be found in the LICENSE file.

package exec

import (
	"bufio"
	"context"
	"encoding/gob"
	"fmt"
	"io"
	"io/ioutil"
	"math/rand"
	"net/http"
	"runtime"
	"runtime/debug"
	"sync"
	"time"

	"github.com/grailbio/base/backgroundcontext"
	"github.com/grailbio/base/errors"
	"github.com/grailbio/base/eventlog"
	"github.com/grailbio/base/limitbuf"
	"github.com/grailbio/base/limiter"
	"github.com/grailbio/base/log"
	"github.com/grailbio/base/retry"
	"github.com/grailbio/base/status"
	"github.com/grailbio/base/sync/ctxsync"
	"github.com/grailbio/base/sync/once"
	"github.com/grailbio/bigmachine"
	"github.com/grailbio/bigslice"
	"github.com/grailbio/bigslice/frame"
	"github.com/grailbio/bigslice/metrics"
	"github.com/grailbio/bigslice/sliceio"
	"github.com/grailbio/bigslice/stats"
	"golang.org/x/sync/errgroup"
)

const BigmachineStatusGroup = "bigmachine"

func init() {
	gob.Register(invocationRef{})
}

const (
	// StatsPollInterval is the period at which task statistics are polled.
	statsPollInterval = 10 * time.Second

	// StatTimeout is the maximum amount of time allowed to retrieve
	// machine stats, per iteration.
	statTimeout = 5 * time.Second
)

// RetryPolicy is the default retry policy used for machine calls.
var retryPolicy = retry.MaxTries(retry.Backoff(5*time.Second, 60*time.Second, 2), 5)

// FatalErr is used to match fatal errors.
var fatalErr = errors.E(errors.Fatal)

// DoShuffleReaders determines whether reader tasks should be
// shuffled in order to avoid potential thundering herd issues.
// This should only be used in testing when deterministic ordering
// matters.
//
// TODO(marius): make this a session option instead.
var DoShuffleReaders = true

func init() {
	gob.Register(&worker{})
}

// TODO(marius): clean up flag registration, etc. vis-a-vis bigmachine.
// e.g., perhaps we can register flags in a bigmachine flagset that gets
// parsed together, so that we don't litter the process with global flags.

// BigmachineExecutor is an executor that runs individual tasks on
// bigmachine machines.
type bigmachineExecutor struct {
	system bigmachine.System
	params []bigmachine.Param

	sess *Session
	b    *bigmachine.B

	status *status.Group

	mu sync.Mutex

	locations map[*Task]*sliceMachine
	stats     map[string]stats.Values

	// Invocations and invocationDeps are used to track dependencies
	// between invocations so that we can execute arbitrary graphs of
	// slices on bigmachine workers. Note that this requires that we
	// hold on to the invocations, which is somewhat unfortunate, but
	// I don't see a clean way around it.
	invocations    map[uint64]bigslice.Invocation
	invocationDeps map[uint64]map[uint64]bool

	// compileEnvs maintains the compilation environment used to compile tasks
	// (for a particular invocation index).
	compileEnvs map[uint64]CompileEnv

	// Worker is the (configured) worker service to instantiate on
	// allocated machines.
	worker *worker

	// Managers is the set of machine machine managers used by this
	// executor. Even managers use the session's maxload, and will
	// share task load on a single machine. Odd managers are used
	// for exclusive tasks.
	//
	// Thus manager selection proceeds as follows: the default manager
	// is managers[0]. Func-exclusive tasks use managers[invocation*2].
	//
	// If the task is marked as exclusive, then one is added to their
	// manager index.
	managers []*machineManager
}

func newBigmachineExecutor(system bigmachine.System, params ...bigmachine.Param) *bigmachineExecutor {
	return &bigmachineExecutor{system: system, params: params}
}

func (b *bigmachineExecutor) Name() string {
	return "bigmachine:" + b.system.Name()
}

// Start starts registers the bigslice worker with bigmachine and then
// starts the bigmachine.
//
// TODO(marius): provide fine-grained fault tolerance.
func (b *bigmachineExecutor) Start(sess *Session) (shutdown func()) {
	b.sess = sess
	b.b = bigmachine.Start(b.system)
	b.locations = make(map[*Task]*sliceMachine)
	b.stats = make(map[string]stats.Values)
	if status := sess.Status(); status != nil {
		b.status = status.Group(BigmachineStatusGroup)
	}
	b.invocations = make(map[uint64]bigslice.Invocation)
	b.invocationDeps = make(map[uint64]map[uint64]bool)
	b.compileEnvs = make(map[uint64]CompileEnv)
	b.worker = &worker{
		MachineCombiners: sess.machineCombiners,
	}

	return b.b.Shutdown
}

func (b *bigmachineExecutor) manager(i int) *machineManager {
	b.mu.Lock()
	defer b.mu.Unlock()
	for i >= len(b.managers) {
		b.managers = append(b.managers, nil)
	}
	if b.managers[i] == nil {
		maxLoad := b.sess.MaxLoad()
		if i%2 == 1 {
			// In this case, the maxLoad will be adjusted to the smallest
			// feasible value; i.e., one task may run on each machine.
			maxLoad = 0
		}
		b.managers[i] = newMachineManager(b.b, b.params, b.status, b.sess.Parallelism(), maxLoad, b.worker)
		go b.managers[i].Do(backgroundcontext.Get())
	}
	return b.managers[i]
}

type invocationRef struct{ Index uint64 }

func (b *bigmachineExecutor) compile(ctx context.Context, m *sliceMachine, inv bigslice.Invocation, env CompileEnv) error {
	// Substitute Result arguments for an invocation ref and record the
	// dependency.
	b.mu.Lock()
	for i, arg := range inv.Args {
		result, ok := arg.(*Result)
		if !ok {
			continue
		}
		inv.Args[i] = invocationRef{result.inv.Index}
		if _, ok := b.invocations[result.inv.Index]; !ok {
			b.mu.Unlock()
			return fmt.Errorf("invalid result invocation %x", result.inv.Index)
		}
		if b.invocationDeps[inv.Index] == nil {
			b.invocationDeps[inv.Index] = make(map[uint64]bool)
		}
		b.invocationDeps[inv.Index][result.inv.Index] = true
	}
	b.invocations[inv.Index] = inv
	b.compileEnvs[inv.Index] = env

	// Now traverse the invocation graph bottom-up, making sure
	// everything on the machine is compiled. We produce a valid order,
	// but we don't capture opportunities for parallel compilations.
	// TODO(marius): allow for parallel compilation as some users are
	// performing expensive computations inside of bigslice.Funcs.
	var (
		todo        = []uint64{inv.Index}
		invocations []bigslice.Invocation
		compileEnvs []CompileEnv
	)
	for len(todo) > 0 {
		var i uint64
		i, todo = todo[0], todo[1:]
		invocations = append(invocations, b.invocations[i])
		compileEnvs = append(compileEnvs, b.compileEnvs[i])
		for j := range b.invocationDeps[i] {
			todo = append(todo, j)
		}
	}
	b.mu.Unlock()

	for i := len(invocations) - 1; i >= 0; i-- {
		err := m.Compiles.Do(invocations[i].Index, func() error {
			inv := invocations[i]
			env := compileEnvs[i]
			// Flatten these into lists so that we don't capture further
			// structure by JSON encoding down the line. We also truncate them
			// so that, e.g., huge lists of arguments don't make it into the trace.
			args := make([]string, len(inv.Args))
			for i := range args {
				args[i] = truncatef(inv.Args[i])
			}
			b.sess.tracer.Event(m, inv, "B", "location", inv.Location, "args", args)
			req := compileRequest{inv, env}
			err := m.RetryCall(ctx, "Worker.Compile", req, nil)
			if err != nil {
				b.sess.tracer.Event(m, inv, "E", "error", err)
			} else {
				b.sess.tracer.Event(m, inv, "E")
			}
			return err
		})
		if err != nil {
			return err
		}
	}
	return nil
}

func (b *bigmachineExecutor) commit(ctx context.Context, m *sliceMachine, key string) error {
	return m.Commits.Do(key, func() error {
		log.Printf("committing key %v on worker %v", key, m.Addr)
		return m.RetryCall(ctx, "Worker.CommitCombiner", TaskName{Op: key}, nil)
	})
}

func (b *bigmachineExecutor) Run(task *Task) {
	task.Status.Print("waiting for a machine")

	// Use the default/shared cluster unless the func is exclusive.
	var cluster int
	if task.Invocation.Exclusive {
		cluster = int(task.Invocation.Index)
	}
	mgr := b.manager(cluster)
	procs := task.Pragma.Procs()
	if task.Pragma.Exclusive() || procs > mgr.machprocs {
		procs = mgr.machprocs
	}
	var (
		ctx            = backgroundcontext.Get()
		offerc, cancel = mgr.Offer(int(task.Invocation.Index), procs)
		m              *sliceMachine
	)
	select {
	case <-ctx.Done():
		task.Error(ctx.Err())
		cancel()
		return
	case m = <-offerc:
	}
	numTasks := m.Stats.Int("tasks")
	numTasks.Add(1)
	m.UpdateStatus()
	defer func() {
		numTasks.Add(-1)
		m.UpdateStatus()
	}()

	// Make sure that the invocation has been compiled on the selected
	// machine.
compile:
	for {
		err := b.compile(ctx, m, task.Invocation, task.CompileEnv)
		switch {
		case err == nil:
			break compile
		case ctx.Err() == nil && (err == context.Canceled || err == context.DeadlineExceeded):
			// In this case, we've caught a context error from a prior
			// invocation. We're going to try to run it again. Note that this
			// is racy: the behavior remains correct but may imply additional
			// data transfer. C'est la vie.
			m.Compiles.Forget(task.Invocation.Index)
		case errors.Is(errors.Invalid, err) && errors.Match(fatalErr, err):
			// Fatally invalid compilation parameters, e.g. func arguments that
			// are not gob-encodable, are fatal to the task.
			fallthrough
		case errors.Is(errors.Remote, err):
			// Compilations don't involve invoking user code, nor do they
			// involve dependencies other than potentially uploading data from
			// the driver node, so we consider any error to be fatal to the task.
			task.Errorf("failed to compile invocation on machine %s: %v", m.Addr, err)
			m.Done(procs, err)
			return
		default:
			task.Status.Printf("task lost while compiling bigslice.Func: %v", err)
			task.Set(TaskLost)
			m.Done(procs, err)
			return
		}
	}

	// Populate the run request. Include the locations of all dependent
	// outputs so that the receiving worker can read from them.
	req := taskRunRequest{
		Name:       task.Name,
		Invocation: task.Invocation.Index,
	}
	machineIndices := make(map[string]int)
	g, _ := errgroup.WithContext(ctx)
	for _, dep := range task.Deps {
		for i := 0; i < dep.NumTask(); i++ {
			deptask := dep.Task(i)
			depm := b.location(deptask)
			if depm == nil {
				// TODO(marius): make this a separate state, or a separate
				// error type?
				task.Errorf("task %v has no location", deptask)
				m.Done(procs, nil)
				return
			}
			j, ok := machineIndices[depm.Addr]
			if !ok {
				j = len(machineIndices)
				machineIndices[depm.Addr] = j
				req.Machines = append(req.Machines, depm.Addr)
			}
			req.Locations = append(req.Locations, j)
			key := dep.CombineKey
			if key == "" {
				continue
			}
			// Make sure that the result is committed.
			g.Go(func() error { return b.commit(ctx, depm, key) })
		}
	}

	task.Status.Print(m.Addr)
	if err := g.Wait(); err != nil {
		task.Errorf("failed to commit combiner: %v", err)
		return
	}

	// While we're running, also update task stats directly into the tasks's status.
	// TODO(marius): also aggregate stats across all tasks.
	statsCtx, statsCancel := context.WithCancel(ctx)
	go monitorTaskStats(statsCtx, m, task)

	b.sess.tracer.Event(m, task, "B")
	task.Set(TaskRunning)
	var reply taskRunReply
	err := m.RetryCall(ctx, "Worker.Run", req, &reply)
	statsCancel()
	m.Done(procs, err)
	switch {
	case err == nil:
		// Convert nanoseconds to microseconds to be same units as event durations.
		b.sess.tracer.Event(m, task, "E",
			"readDuration", reply.Vals["readDuration"]/1e3,
			"writeDuration", reply.Vals["writeDuration"]/1e3,
		)
		b.setLocation(task, m)
		task.Status.Printf("done: %s", reply.Vals)
		task.Scope.Reset(&reply.Scope)
		task.Set(TaskOk)
		m.Assign(task)
	case ctx.Err() != nil:
		b.sess.tracer.Event(m, task, "E", "error", ctx.Err())
		task.Error(err)
	case errors.Is(errors.Remote, err) && errors.Match(fatalErr, err):
		b.sess.tracer.Event(m, task, "E", "error", err, "error_type", "fatal")
		// Fatal errors aren't retryable.
		task.Error(err)
	default:
		// Everything else we consider as the task being lost. It'll get
		// resubmitted by the evaluator.
		b.sess.tracer.Event(m, task, "E", "error", err, "error_type", "lost")
		task.Status.Printf("lost task during task evaluation: %v", err)
		task.Set(TaskLost)
	}
}

// monitorTaskStats monitors stats (e.g. records read/written) of the task
// running on m, updating task's status until ctx is done.
func monitorTaskStats(ctx context.Context, m *sliceMachine, task *Task) {
	wait := func() {
		select {
		case <-time.After(statsPollInterval):
		case <-ctx.Done():
		}
	}
	for ctx.Err() == nil {
		req := taskStatsRequest{
			Name:       task.Name,
			Invocation: task.Invocation.Index,
		}
		var vals *stats.Values
		err := m.RetryCall(ctx, "Worker.TaskStats", req, &vals)
		if err != nil {
			log.Error.Printf("error getting task stats from %s: %v", m.Addr, err)
			wait()
			continue
		}
		task.Status.Printf("%s: %s", m.Addr, *vals)
		wait()
	}
}

func (b *bigmachineExecutor) Reader(task *Task, partition int) sliceio.ReadCloser {
	m := b.location(task)
	if m == nil {
		return sliceio.NopCloser(sliceio.ErrReader(errors.E(errors.NotExist, fmt.Sprintf("task %s", task.Name))))
	}
	if task.CombineKey != "" {
		return sliceio.NopCloser(sliceio.ErrReader(fmt.Errorf("read %s: cannot read tasks with combine keys", task.Name)))
	}
	// TODO(marius): access the store here, too, in case it's a shared one (e.g., s3)
	return newEvalReader(b, task, partition)
}

func (b *bigmachineExecutor) Eventer() eventlog.Eventer {
	return b.sess.eventer
}

func (b *bigmachineExecutor) HandleDebug(handler *http.ServeMux) {
	b.b.HandleDebug(handler)
}

// Location returns the machine on which the results of the provided
// task resides.
func (b *bigmachineExecutor) location(task *Task) *sliceMachine {
	b.mu.Lock()
	m := b.locations[task]
	b.mu.Unlock()
	return m
}

func (b *bigmachineExecutor) setLocation(task *Task, m *sliceMachine) {
	b.mu.Lock()
	b.locations[task] = m
	b.mu.Unlock()
}

type combinerState int

const (
	combinerNone combinerState = iota
	combinerWriting
	combinerCommitted
	combinerError
	combinerIdle
	// States > combinerIdle are reference counts.
)

// A worker is the bigmachine service that runs individual tasks and serves
// the results of previous runs. Currently all output is buffered in memory.
type worker struct {
	// MachineCombiners determines whether to use the MachineCombiners
	// compilation option.
	MachineCombiners bool

	b     *bigmachine.B
	store Store

	mu        sync.Mutex
	cond      *ctxsync.Cond
	compiles  once.Map
	tasks     map[uint64]map[TaskName]*Task
	taskStats map[uint64]map[TaskName]*stats.Map
	slices    map[uint64]bigslice.Slice
	stats     *stats.Map

	// CombinerStates and combiners are used to manage shared combine
	// buffers. combinerErrors is used to track the original cause of an
	// a combiner error and report it accordingly.
	combinerStates map[TaskName]combinerState
	combinerErrors map[TaskName]error
	combiners      map[TaskName][]chan *combiner

	commitLimiter *limiter.Limiter
}

func (w *worker) Init(b *bigmachine.B) error {
	w.cond = ctxsync.NewCond(&w.mu)
	w.tasks = make(map[uint64]map[TaskName]*Task)
	w.taskStats = make(map[uint64]map[TaskName]*stats.Map)
	w.slices = make(map[uint64]bigslice.Slice)
	w.combiners = make(map[TaskName][]chan *combiner)
	w.combinerStates = make(map[TaskName]combinerState)
	w.combinerErrors = make(map[TaskName]error)
	w.b = b
	dir, err := ioutil.TempDir("", "bigslice")
	if err != nil {
		return err
	}
	w.store = &fileStore{Prefix: dir + "/"}
	w.stats = stats.NewMap()
	// Set up a limiter to limit the number of concurrent commits
	// that are allowed to happen in the worker.
	//
	// TODO(marius): we should treat commits like tasks and apply
	// load balancing/limiting instead.
	w.commitLimiter = limiter.New()
	procs := b.System().Maxprocs()
	if procs == 0 {
		procs = runtime.GOMAXPROCS(0)
	}
	w.commitLimiter.Release(procs)
	return nil
}

// FuncLocations produces a slice of strings that describe the locations of
// Func creation. It is used to verify that this process is working from an
// identical Func registry. See bigslice.FuncLocations for more information.
func (w *worker) FuncLocations(ctx context.Context, _ struct{}, locs *[]string) error {
	*locs = bigslice.FuncLocations()
	return nil
}

type compileRequest struct {
	Inv bigslice.Invocation
	Env CompileEnv
}

// Compile compiles an invocation on the worker and stores the
// resulting tasks. Compile is idempotent: it will compile each
// invocation at most once.
func (w *worker) Compile(ctx context.Context, req compileRequest, _ *struct{}) (err error) {
	defer func() {
		if e := recover(); e != nil {
			err = fmt.Errorf("invocation panic! %v", e)
			err = errors.E(errors.Fatal, err)
		}
	}()
	return w.compiles.Do(req.Inv.Index, func() error {
		// Substitute invocation refs for the results of the invocation.
		// The executor must ensure that all references have been compiled.
		for i, arg := range req.Inv.Args {
			ref, ok := arg.(invocationRef)
			if !ok {
				continue
			}
			w.mu.Lock()
			req.Inv.Args[i], ok = w.slices[ref.Index]
			w.mu.Unlock()
			if !ok {
				return fmt.Errorf("worker.Compile: invalid invocation reference %x", ref.Index)
			}
		}
		slice := req.Inv.Invoke()
		tasks, err := compile(req.Env, slice, req.Inv, w.MachineCombiners)
		if err != nil {
			return err
		}
		all := make(map[*Task]bool)
		for _, task := range tasks {
			task.all(all)
		}
		named := make(map[TaskName]*Task)
		for task := range all {
			named[task.Name] = task
		}
		namedStats := make(map[TaskName]*stats.Map)
		for task := range all {
			namedStats[task.Name] = stats.NewMap()
		}
		w.mu.Lock()
		w.tasks[req.Inv.Index] = named
		w.taskStats[req.Inv.Index] = namedStats
		w.slices[req.Inv.Index] = &Result{Slice: slice, tasks: tasks}
		w.mu.Unlock()
		return nil
	})
}

// TaskRunRequest contains all data required to run an individual task.
type taskRunRequest struct {
	// Invocation is the invocation from which the task was compiled.
	Invocation uint64

	// Name is the name of the task compiled from Invocation.
	Name TaskName

	// Machines stores the set of machines indexed in Locations.
	Machines []string

	// Locations indexes machine locations for task outputs. Locations
	// stores the machine index of each task dependency. We rely on the
	// fact that the task graph is identical to all viewers: locations
	// are stored in the order of task dependencies.
	Locations []int
}

func (r *taskRunRequest) location(taskIndex int) string {
	return r.Machines[r.Locations[taskIndex]]
}

type taskRunReply struct {
	// Vals are the stat values for the run of the task.
	Vals stats.Values

	// Scope is the scope of the task at completion time.
	// TODO(marius): unify scopes with values, above.
	Scope metrics.Scope
}

// maybeTaskFatalErr wraps errors in (*worker).Run that can cause fatal task
// errors, errors that will cause the evaluator to mark the task in TaskErr
// state and halt evaluation. This is generally used to identify (fatal) errors
// returned by application code. These errors are not returned from
// (*worker).Run; they are used internally to revise severity.
type maybeTaskFatalErr struct {
	error
}

// reviseSeverity revises the severity of err for (*worker).Run. (*worker).Run
// only returns fatal errors for task fatal errors, errors that will cause tasks
// on the driver to be marked TaskErr and halt evaluation.
func reviseSeverity(err error) error {
	if err == nil {
		return nil
	}
	if e, ok := err.(maybeTaskFatalErr); ok {
		return e.error
	}
	if e, ok := err.(*errors.Error); ok && e != nil && e.Severity == errors.Fatal {
		// The error is fatal to this attempt to run the task but not fatal to
		// the task overall, e.g. a fatal unavailable error when trying to read
		// dependencies from other machines. We downgrade the error, so that the
		// evaluator will retry.
		e.Severity = errors.Unknown
		return e
	}
	return err
}

// Run runs an individual task as described in the request. Run returns a nil
// error when the task was successfully run and its output deposited in a local
// buffer. If Run returns a *errors.Error with errors.Fatal severity, the task
// wll be marked in TaskErr, and evaluation will halt.
func (w *worker) Run(ctx context.Context, req taskRunRequest, reply *taskRunReply) (err error) {
	var task *Task
	defer func() {
		if e := recover(); e != nil {
			stack := debug.Stack()
			err = fmt.Errorf("panic while evaluating slice: %v\n%s", e, string(stack))
			err = maybeTaskFatalErr{errors.E(err, errors.Fatal)}
		}
		if err != nil {
			log.Error.Printf("task %s error: %v", req.Name, err)
			err = reviseSeverity(err)
			if task != nil {
				task.Error(errors.Recover(err))
			}
			return
		}
		if task != nil {
			task.Set(TaskOk)
		}
	}()

	w.mu.Lock()
	named := w.tasks[req.Invocation]
	namedStats := w.taskStats[req.Invocation]
	w.mu.Unlock()
	if named == nil {
		return maybeTaskFatalErr{errors.E(errors.Fatal, fmt.Errorf("invocation %x not compiled", req.Invocation))}
	}
	task = named[req.Name]
	if task == nil {
		return maybeTaskFatalErr{errors.E(errors.Fatal, fmt.Errorf("task %s not found", req.Name))}
	}
	taskStats := namedStats[req.Name]
	ctx = metrics.ScopedContext(ctx, &task.Scope)

	defer func() {
		reply.Vals = make(stats.Values)
		taskStats.AddAll(reply.Vals)
		reply.Scope.Reset(&task.Scope)
	}()

	task.Lock()
	switch task.state {
	case TaskLost:
		log.Printf("Worker.Run: %s: reviving LOST task", task.Name)
	case TaskErr:
		log.Printf("Worker.Run: %s: reviving FAILED task", task.Name)
	case TaskInit:
	default:
		for task.state <= TaskRunning {
			log.Printf("runtask: %s already running. Waiting for it to finish.", task.Name)
			err = task.Wait(ctx)
			if err != nil {
				break
			}
		}
		task.Unlock()
		if e := task.Err(); e != nil {
			err = e
		}
		return err
	}
	task.state = TaskRunning
	task.Unlock()
	// Gather inputs from the bigmachine cluster, dialing machines
	// as necessary.
	var (
		// Stats for the task.
		taskTotalRecordsIn *stats.Int
		taskRecordsIn      *stats.Int
		taskRecordsOut     = taskStats.Int("write")
		taskReadDuration   = taskStats.Int("readDuration")
		taskWriteDuration  = taskStats.Int("writeDuration")
		// Stats for the machine.
		totalRecordsIn *stats.Int
		recordsIn      *stats.Int
		recordsOut     = w.stats.Int("write")
	)
	taskRecordsOut.Set(0)
	if len(task.Deps) > 0 {
		taskTotalRecordsIn = taskStats.Int("inrecords")
		taskTotalRecordsIn.Set(0)
		taskRecordsIn = taskStats.Int("read")
		taskRecordsIn.Set(0)
		totalRecordsIn = w.stats.Int("inrecords")
		recordsIn = w.stats.Int("read")
	}
	var (
		in        = make([]sliceio.Reader, 0, len(task.Deps))
		taskIndex int
	)
	for _, dep := range task.Deps {
		// If the dependency has a combine key, they are combined on the
		// machine, and we de-dup the dependencies.
		//
		// The caller of has already ensured that the combiner buffers
		// are committed on the machines.
		if dep.CombineKey != "" {
			locations := make(map[string]bool)
			for i := 0; i < dep.NumTask(); i++ {
				addr := req.location(taskIndex)
				taskIndex++
				// We only read the first combine key for each location.
				//
				// TODO(marius): compute some non-overlapping intersection of
				// combine keys instead, so that we can handle error recovery
				// properly. In particular, in the case of error recovery, we
				// have to create new combiner keys so that they aren't written
				// into previous combiner buffers. This suggests that combiner
				// keys should be assigned by the executor, and not during
				// compile time.
				if locations[addr] {
					continue
				}
				locations[addr] = true
			}
			for addr := range locations {
				machine, err := w.b.Dial(ctx, addr)
				if err != nil {
					return err
				}
				r := newMachineReader(machine, taskPartition{TaskName{Op: dep.CombineKey}, dep.Partition})
				in = append(in, &statsReader{r, []*stats.Int{taskRecordsIn, recordsIn}, taskReadDuration})
				defer r.Close()
			}
		} else {
			reader := new(multiReader)
			reader.q = make([]sliceio.Reader, dep.NumTask())
		Tasks:
			for j := 0; j < dep.NumTask(); j++ {
				deptask := dep.Task(j)
				// If we have it locally, or if we're using a shared backend store
				// (e.g., S3), then read it directly.
				info, err := w.store.Stat(ctx, deptask.Name, dep.Partition)
				if err == nil {
					rc, err := w.store.Open(ctx, deptask.Name, dep.Partition, 0)
					if err == nil {
						defer rc.Close()
						r := sliceio.NewDecodingReader(rc)
						reader.q[j] = &statsReader{r, []*stats.Int{taskRecordsIn, recordsIn}, taskReadDuration}
						taskTotalRecordsIn.Add(info.Records)
						totalRecordsIn.Add(info.Records)
						taskIndex++
						continue Tasks
					}
				}
				// Find the location of the task.
				addr := req.location(taskIndex)
				taskIndex++
				machine, err := w.b.Dial(ctx, addr)
				if err != nil {
					return err
				}
				tp := taskPartition{deptask.Name, dep.Partition}
				if err := machine.RetryCall(ctx, "Worker.Stat", tp, &info); err != nil {
					return err
				}
				r := newMachineReader(machine, tp)
				reader.q[j] = &statsReader{r, []*stats.Int{taskRecordsIn, recordsIn}, taskReadDuration}
				taskTotalRecordsIn.Add(info.Records)
				totalRecordsIn.Add(info.Records)
				defer r.Close()
			}
			// We shuffle the tasks here so that we don't encounter
			// "thundering herd" issues were partitions are read sequentially
			// from the same (ordered) list of machines.
			//
			// TODO(marius): possibly we should perform proper load balancing
			// here
			if DoShuffleReaders {
				rand.Shuffle(len(reader.q), func(i, j int) { reader.q[i], reader.q[j] = reader.q[j], reader.q[i] })
			}
			if dep.Expand {
				in = append(in, reader.q...)
			} else {
				in = append(in, reader)
			}
		}
	}

	// If we have a combiner, then we partition globally for the machine
	// into common combiners.
	if !task.Combiner.IsNil() {
		return w.runCombine(ctx, task, taskStats, task.Do(in))
	}

	// Stream partition output directly to the underlying store, but
	// through a buffer because the column encoder can make small
	// writes.
	//
	// TODO(marius): switch to using a monotasks-like arrangement
	// instead once we also have memory management, in order to control
	// buffer growth.
	type partition struct {
		wc  writeCommitter
		buf *bufio.Writer
		sliceio.Writer
	}
	partitions := make([]*partition, task.NumPartition)
	for p := range partitions {
		wc, err := w.store.Create(ctx, task.Name, p)
		if err != nil {
			return err
		}
		// TODO(marius): pool the writers so we can reuse them.
		part := new(partition)
		part.wc = wc
		part.buf = bufio.NewWriter(wc)
		part.Writer = &statsWriter{sliceio.NewEncodingWriter(part.buf), taskWriteDuration}
		partitions[p] = part
	}
	defer func() {
		for _, part := range partitions {
			if part == nil {
				continue
			}
			part.wc.Discard(ctx)
		}
	}()
	out := task.Do(in)
	count := make([]int64, task.NumPartition)
	switch {
	case task.NumOut() == 0:
		// If there are no output columns, just drive the computation.
		_, err := out.Read(ctx, frame.Empty)
		if err == sliceio.EOF {
			err = nil
		}
		return maybeTaskFatalErr{err}
	case task.NumPartition > 1:
		var psize = *defaultChunksize / 100
		var (
			partitionv = make([]frame.Frame, task.NumPartition)
			lens       = make([]int, task.NumPartition)
			shards     = make([]int, *defaultChunksize)
		)
		for i := range partitionv {
			partitionv[i] = frame.Make(task, psize, psize)
		}
		in := frame.Make(task, *defaultChunksize, *defaultChunksize)
		for {
			n, err := out.Read(ctx, in)
			if err != nil && err != sliceio.EOF {
				return maybeTaskFatalErr{err}
			}
			task.Partitioner(ctx, in, task.NumPartition, shards[:n])
			for i := 0; i < n; i++ {
				p := shards[i]
				j := lens[p]
				frame.Copy(partitionv[p].Slice(j, j+1), in.Slice(i, i+1))
				lens[p]++
				count[p]++
				// Flush when we fill up.
				if lens[p] == psize {
<<<<<<< HEAD
					if err := partitions[p].Write(partitionv[p]); err != nil {
=======
					if err := partitions[p].Write(ctx, partitionv[p]); err != nil {
>>>>>>> 1dc96a36
						return maybeTaskFatalErr{errors.E(errors.Fatal, err)}
					}
					lens[p] = 0
				}
			}
			taskRecordsOut.Add(int64(n))
			recordsOut.Add(int64(n))
			if err == sliceio.EOF {
				break
			}
		}
		// Flush remaining data.
		for p, n := range lens {
			if n == 0 {
				continue
			}
<<<<<<< HEAD
			if err := partitions[p].Write(partitionv[p].Slice(0, n)); err != nil {
=======
			if err := partitions[p].Write(ctx, partitionv[p].Slice(0, n)); err != nil {
>>>>>>> 1dc96a36
				return maybeTaskFatalErr{errors.E(errors.Fatal, err)}
			}
		}
	default:
		in := frame.Make(task, *defaultChunksize, *defaultChunksize)
		for {
			n, err := out.Read(ctx, in)
			if err != nil && err != sliceio.EOF {
				return maybeTaskFatalErr{err}
			}
<<<<<<< HEAD
			if err := partitions[0].Write(in.Slice(0, n)); err != nil {
=======
			if err := partitions[0].Write(ctx, in.Slice(0, n)); err != nil {
>>>>>>> 1dc96a36
				return maybeTaskFatalErr{errors.E(errors.Fatal, err)}
			}
			taskRecordsOut.Add(int64(n))
			recordsOut.Add(int64(n))
			count[0] += int64(n)
			if err == sliceio.EOF {
				break
			}
		}
	}

	for i, part := range partitions {
		if err := part.buf.Flush(); err != nil {
			return err
		}
		partitions[i] = nil
		if err := part.wc.Commit(ctx, count[i]); err != nil {
			return err
		}
	}
	partitions = nil
	return nil
}

type taskStatsRequest struct {
	// Invocation is the invocation from which the task was compiled.
	Invocation uint64

	// Name is the name of the task compiled from Invocation.
	Name TaskName
}

// TaskStats returns the stats for the current or most recent run of a task on
// w. This can be polled to display task status.
func (w *worker) TaskStats(ctx context.Context, req taskStatsRequest, vals *stats.Values) error {
	w.mu.Lock()
	namedStats := w.taskStats[req.Invocation]
	w.mu.Unlock()
	taskStats := namedStats[req.Name]
	taskStats.AddAll(*vals)
	return nil
}

func (w *worker) runCombine(ctx context.Context, task *Task, taskStats *stats.Map,
	in sliceio.Reader) (err error) {
	combineKey := task.Name
	if task.CombineKey != "" {
		combineKey = TaskName{Op: task.CombineKey}
	}
	w.mu.Lock()
	switch w.combinerStates[combineKey] {
	case combinerWriting:
		w.mu.Unlock()
		return fmt.Errorf("combine key %s still writing", combineKey)
	case combinerCommitted:
		w.mu.Unlock()
		return fmt.Errorf("combine key %s already committed", combineKey)
	case combinerError:
		err := w.combinerErrors[combineKey]
		w.mu.Unlock()
		return maybeTaskFatalErr{err}
	case combinerNone:
		combiners := make([]chan *combiner, task.NumPartition)
		for i := range combiners {
			comb, err := newCombiner(task, fmt.Sprintf("%s%d", combineKey, i), task.Combiner, *defaultChunksize*100)
			if err != nil {
				w.mu.Unlock()
				for j := 0; j < i; j++ {
					if err := (<-combiners[j]).Discard(); err != nil {
						log.Error.Printf("error discarding combiner: %v", err)
					}
				}
				return err
			}
			combiners[i] = make(chan *combiner, 1)
			combiners[i] <- comb
		}
		w.combiners[combineKey] = combiners
		w.combinerStates[combineKey] = combinerIdle
	}
	w.combinerStates[combineKey]++
	combiners := w.combiners[combineKey]
	w.mu.Unlock()

	defer func() {
		w.mu.Lock()
		w.combinerStates[combineKey]--
		w.mu.Unlock()
		if err == nil && task.CombineKey == "" {
			taskWriteDuration := taskStats.Int("writeDuration")
			start := time.Now()
			err = w.CommitCombiner(ctx, combineKey, nil)
			// Note that machine combiner write duration is not currently
			// captured, as it does not happen within the context of a single
			// task execution.
			taskWriteDuration.Add(time.Since(start).Nanoseconds())
		}
	}()

	var (
		taskRecordsOut = taskStats.Int("write")
		recordsOut     = w.stats.Int("write")
	)
	// Now perform the partition-combine operation. We maintain a
	// per-task combine buffer for each partition. When this buffer
	// reaches half of its capacity, we attempt to combine up to 3/4ths
	// of its least frequent keys into the shared combine buffer. This
	// arrangement permits hot keys to be combined primarily in the task
	// buffer, while spilling less frequent keys into the per machine
	// buffer. (The local buffer is purely in memory, and has a fixed
	// capacity; the machine buffer spills to disk when it reaches a
	// preconfigured threshold.)
	var (
		partitionCombiner = make([]*combiningFrame, task.NumPartition)
		out               = frame.Make(task, *defaultChunksize, *defaultChunksize)
		shards            = make([]int, *defaultChunksize)
	)
	for i := range partitionCombiner {
		partitionCombiner[i] = makeCombiningFrame(task, task.Combiner, 8, 1)
	}
	for {
		n, err := in.Read(ctx, out)
		if err != nil && err != sliceio.EOF {
			return maybeTaskFatalErr{err}
		}
		task.Partitioner(ctx, out, task.NumPartition, shards[:n])
		for i := 0; i < n; i++ {
			p := shards[i]
			pcomb := partitionCombiner[p]
			pcomb.Combine(out.Slice(i, i+1))

			len, cap := pcomb.Len(), pcomb.Cap()
			if len <= cap/2 {
				continue
			}
			var combiner *combiner
			if len >= 8 {
				combiner = <-combiners[p]
			} else {
				select {
				case combiner = <-combiners[p]:
				default:
					continue
				}
			}

			flushed := pcomb.Compact()
			err := combiner.Combine(ctx, flushed)
			combiners[p] <- combiner
			if err != nil {
				return err
			}
		}
		taskRecordsOut.Add(int64(n))
		recordsOut.Add(int64(n))
		if err == sliceio.EOF {
			break
		}
	}
	// Flush the remainder.
	for p, comb := range partitionCombiner {
		combiner := <-combiners[p]
		err := combiner.Combine(ctx, comb.Compact())
		combiners[p] <- combiner
		if err != nil {
			return err
		}
	}
	return nil
}

func (w *worker) Stats(ctx context.Context, _ struct{}, values *stats.Values) error {
	w.stats.AddAll(*values)
	return nil
}

// TaskPartition names a partition of a task.
type taskPartition struct {
	// Name is the name of the task whose output is to be read.
	Name TaskName
	// Partition is the partition number to read.
	Partition int
}

// Stat returns the SliceInfo for a slice.
func (w *worker) Stat(ctx context.Context, tp taskPartition, info *sliceInfo) (err error) {
	*info, err = w.store.Stat(ctx, tp.Name, tp.Partition)
	return
}

// CommitCombiner commits the current combiner buffer with the
// provided key. After successful return, its results are available via
// Read.
func (w *worker) CommitCombiner(ctx context.Context, key TaskName, _ *struct{}) error {
	w.mu.Lock()
	defer w.mu.Unlock()
	for {
		switch w.combinerStates[key] {
		case combinerNone:
			return fmt.Errorf("invalid combiner key %s", key)
		case combinerWriting:
			if err := w.cond.Wait(ctx); err != nil {
				return err
			}
		case combinerCommitted:
			return nil
		case combinerError:
			return maybeTaskFatalErr{errors.E("error while writing combiner", w.combinerErrors[key])}
		case combinerIdle:
			w.combinerStates[key] = combinerWriting
			go w.writeCombiner(key)
		default:
			return fmt.Errorf("combiner key %s busy", key)
		}
	}
}

func (w *worker) writeCombiner(key TaskName) {
	g, ctx := errgroup.WithContext(backgroundcontext.Get())
	w.mu.Lock()
	defer w.mu.Unlock()
	for part := range w.combiners[key] {
		part, combiner := part, <-w.combiners[key][part]
		g.Go(func() error {
			w.commitLimiter.Acquire(ctx, 1)
			defer w.commitLimiter.Release(1)
			wc, err := w.store.Create(ctx, key, part)
			if err != nil {
				return err
			}
			buf := bufio.NewWriter(wc)
			enc := sliceio.NewEncodingWriter(buf)
			n, err := combiner.WriteTo(ctx, enc)
			if err != nil {
				wc.Discard(ctx)
				return err
			}
			if err := buf.Flush(); err != nil {
				wc.Discard(ctx)
				return err
			}
			return wc.Commit(ctx, n)
		})
	}
	w.mu.Unlock()
	err := g.Wait()
	w.mu.Lock()
	w.combiners[key] = nil
	if err == nil {
		w.combinerStates[key] = combinerCommitted
	} else {
		log.Error.Printf("failed to write combine buffer %s: %v", key, err)
		w.combinerErrors[key] = err
		w.combinerStates[key] = combinerError
	}
	w.cond.Broadcast()
}

// Read reads a slice.
//
// TODO(marius): should we flush combined outputs explicitly?
func (w *worker) Read(ctx context.Context, req readRequest, rc *io.ReadCloser) (err error) {
	*rc, err = w.store.Open(ctx, req.Name, req.Partition, req.Offset)
	return
}

// readRequest is the request payload for Worker.Run
type readRequest struct {
	// Name is the name of the task whose output is to be read.
	Name TaskName
	// Partition is the partition number to read.
	Partition int
	// Offset is the start offset of the read
	Offset int64
}

// openerAt opens an io.ReadCloser at a given offset. This is used to
// reestablish io.ReadClosers when they are lost due to potentially recoverable
// errors.
type openerAt interface {
	// Open returns a new io.ReadCloser.
	OpenAt(ctx context.Context, offset int64) (io.ReadCloser, error)
}

// retryReader implements an io.ReadCloser that is backed by an openerAt. If it
// encounters an error, it retries by using the openerAt to reopen a new
// io.ReadCloser.
type retryReader struct {
	ctx context.Context
	// openerAt is used to open and reopen the backing io.ReadCloser.
	openerAt openerAt

	err     error
	reader  io.ReadCloser
	bytes   int64
	retries int
}

func newRetryReader(ctx context.Context, openerAt openerAt) *retryReader {
	return &retryReader{
		ctx:      ctx,
		openerAt: openerAt,
	}
}

// Read implements io.Reader.
func (r *retryReader) Read(data []byte) (int, error) {
	for {
		if r.err != nil {
			return 0, r.err
		}
		n, err := func() (int, error) {
			if r.reader == nil {
				if r.retries > 0 {
					log.Printf("reader %v: retrying(%d) from offset %d",
						r.openerAt, r.retries, r.bytes)
				}
				var err error
				r.reader, err = r.openerAt.OpenAt(r.ctx, r.bytes)
				if err != nil {
					return 0, err
				}
			}
			return r.reader.Read(data)
		}()
		if err == nil || err == io.EOF {
			// We successfully read (and opened, if that was necessary).
			r.retries = 0
			r.err = err
			r.bytes += int64(n)
			return n, err
		}
		// Here, we blindly retry regardless of error kind/severity.
		// This allows us to retry on errors such as aws-sdk or io.UnexpectedEOF.
		// The subsequent call to Worker.Read will detect any permanent
		// errors in any case.
		log.Error.Printf("reader %v: error(retry %d) at %d bytes: %v",
			r.openerAt, r.retries, r.bytes, err)
		if r.reader != nil {
			// Nothing useful we can do on failed Close.
			_ = r.reader.Close()
			r.reader = nil
		}
		r.retries++
		if r.err = retry.Wait(r.ctx, retryPolicy, r.retries); r.err != nil {
			return 0, r.err
		}
	}
}

func (r *retryReader) Close() error {
	if r.reader == nil {
		return nil
	}
	err := r.reader.Close()
	r.reader = nil
	return err
}

// openerAtReader is a sliceio.Reader that is backed by an OpenerAt used to
// open a reader and retry on error. For example, we may reopen a connection
// to a machine that experienced a temporary network error, synced to where we
// have successfully read so far.
type openerAtReader struct {
	// OpenerAt is used to open readers (and reopen on error).
	OpenerAt openerAt
	// ReviseSeverity indicates whether the severity of errors returned from
	// Read will be revised with respect to task errors (i.e. should errors be
	// considered task-fatal?).
	ReviseSeverity bool

	readCloser    io.ReadCloser
	sliceioReader sliceio.Reader
}

// Read implements sliceio.Reader.
func (r *openerAtReader) Read(ctx context.Context, f frame.Frame) (int, error) {
	if r.readCloser == nil {
		r.readCloser = newRetryReader(ctx, r.OpenerAt)
		r.sliceioReader = sliceio.NewDecodingReader(r.readCloser)
	}
	n, err := r.sliceioReader.Read(ctx, f)
	if r.ReviseSeverity {
		err = reviseSeverity(err)
	}
	return n, err
}

// Close implements io.Closer.
func (r *openerAtReader) Close() error {
	if r.readCloser == nil {
		return nil
	}
	return r.readCloser.Close()
}

// machineTaskPartition is a task partition on a specific machine. It implements
// the openerAt interface to provide an io.ReadCloser to read the task data.
type machineTaskPartition struct {
	// Machine is the machine from which task data is read.
	Machine *bigmachine.Machine
	// TaskPartition is the task and partition that should be read.
	TaskPartition taskPartition
}

// OpenAt implements openerAt.
func (m machineTaskPartition) OpenAt(ctx context.Context, offset int64) (io.ReadCloser, error) {
	var r io.ReadCloser
	err := m.Machine.RetryCall(ctx, "Worker.Read",
		readRequest{m.TaskPartition.Name, m.TaskPartition.Partition, offset}, &r)
	return r, err
}

func (m machineTaskPartition) String() string {
	return fmt.Sprintf("Worker.Read %s:%s:%d", m.Machine.Addr, m.TaskPartition.Name, m.TaskPartition.Partition)
}

// newMachineReader returns a reader that reads a taskPartition from a machine.
// It issues the (streaming) read RPC on the first call to Read so that data
// are not buffered unnecessarily.
func newMachineReader(machine *bigmachine.Machine, taskPartition taskPartition) *openerAtReader {
	return &openerAtReader{
		OpenerAt: machineTaskPartition{
			Machine:       machine,
			TaskPartition: taskPartition,
		},
		// This is how all slice operations read data to process and does not
		// involve application code. By revising the severity, we save slice
		// operation implementations from each individually revising the
		// severity of machine reads.
		ReviseSeverity: true,
	}
}

// evalOpenerAt is an openerAt that opens a reader for a task partition, first
// evaluating the task to ensure that it is available. It is used for fault
// tolerance of post-evaluation reads.
type evalOpenerAt struct {
	// Executor is the executor used to execute the task before opening the
	// reader.
	Executor *bigmachineExecutor
	// Task is the task whose data is read by the returned reader.
	Task *Task
	// Partition is the data partition read by the returned reader.
	Partition int

	// machine is the machine used by the last attempt to open a reader,
	// post-successful evaluation.
	machine *bigmachine.Machine
}

// OpenAt implements openerAt.
func (e *evalOpenerAt) OpenAt(ctx context.Context, offset int64) (io.ReadCloser, error) {
	// Evaluate the task, so that results are available for reading. This
	// provides some fault tolerance when machines are lost after evaluation
	// is complete (e.g. during final result scanning).
	err := Eval(ctx, e.Executor, []*Task{e.Task}, nil)
	if err != nil {
		return nil, err
	}
	e.machine = e.Executor.location(e.Task).Machine
	var r io.ReadCloser
	err = e.machine.RetryCall(ctx,
		"Worker.Read", readRequest{e.Task.Name, e.Partition, offset}, &r)
	return r, err
}

func (e evalOpenerAt) String() string {
	addr := "<no machine yet>"
	if e.machine != nil {
		addr = e.machine.Addr
	}
	return fmt.Sprintf("Worker.Read %s:%s:%d", addr, e.Task.Name, e.Partition)
}

// newEvalReader returns a reader that reads the data of the given task and
// partition. It attempts to evaluate the task before reading. It is used for
// fault tolerance of post-evaluation reads.
func newEvalReader(executor *bigmachineExecutor, task *Task, partition int) *openerAtReader {
	return &openerAtReader{
		OpenerAt: &evalOpenerAt{
			Executor:  executor,
			Task:      task,
			Partition: partition,
		},
		ReviseSeverity: false,
	}
}

type statsReader struct {
	reader sliceio.Reader
	// numRead is a slice of *stats.Int, each of which is incremented with the
	// number of records read.
	numRead []*stats.Int
	// readDurationNs is the total amount of time taken by the Read call to the
	// underlying reader in nanoseconds.
	readDurationNs *stats.Int
}

func (s *statsReader) Read(ctx context.Context, f frame.Frame) (n int, err error) {
	n, err = s.reader.Read(ctx, f)
	start := time.Now()
	defer func() {
		s.readDurationNs.Add(time.Since(start).Nanoseconds())
	}()
	for _, istat := range s.numRead {
		istat.Add(int64(n))
	}
	return
}

func truncatef(v interface{}) string {
	b := limitbuf.NewLogger(512)
	fmt.Fprint(b, v)
	return b.String()
}

type statsWriter struct {
	writer          sliceio.Writer
	writeDurationNs *stats.Int
}

<<<<<<< HEAD
func (s *statsWriter) Write(f frame.Frame) error {
=======
func (s *statsWriter) Write(ctx context.Context, f frame.Frame) error {
>>>>>>> 1dc96a36
	start := time.Now()
	defer func() {
		s.writeDurationNs.Add(time.Since(start).Nanoseconds())
	}()
<<<<<<< HEAD
	return s.writer.Write(f)
=======
	return s.writer.Write(ctx, f)
>>>>>>> 1dc96a36
}<|MERGE_RESOLUTION|>--- conflicted
+++ resolved
@@ -906,11 +906,7 @@
 				count[p]++
 				// Flush when we fill up.
 				if lens[p] == psize {
-<<<<<<< HEAD
-					if err := partitions[p].Write(partitionv[p]); err != nil {
-=======
 					if err := partitions[p].Write(ctx, partitionv[p]); err != nil {
->>>>>>> 1dc96a36
 						return maybeTaskFatalErr{errors.E(errors.Fatal, err)}
 					}
 					lens[p] = 0
@@ -927,11 +923,7 @@
 			if n == 0 {
 				continue
 			}
-<<<<<<< HEAD
-			if err := partitions[p].Write(partitionv[p].Slice(0, n)); err != nil {
-=======
 			if err := partitions[p].Write(ctx, partitionv[p].Slice(0, n)); err != nil {
->>>>>>> 1dc96a36
 				return maybeTaskFatalErr{errors.E(errors.Fatal, err)}
 			}
 		}
@@ -942,11 +934,7 @@
 			if err != nil && err != sliceio.EOF {
 				return maybeTaskFatalErr{err}
 			}
-<<<<<<< HEAD
-			if err := partitions[0].Write(in.Slice(0, n)); err != nil {
-=======
 			if err := partitions[0].Write(ctx, in.Slice(0, n)); err != nil {
->>>>>>> 1dc96a36
 				return maybeTaskFatalErr{errors.E(errors.Fatal, err)}
 			}
 			taskRecordsOut.Add(int64(n))
@@ -1469,18 +1457,10 @@
 	writeDurationNs *stats.Int
 }
 
-<<<<<<< HEAD
-func (s *statsWriter) Write(f frame.Frame) error {
-=======
 func (s *statsWriter) Write(ctx context.Context, f frame.Frame) error {
->>>>>>> 1dc96a36
 	start := time.Now()
 	defer func() {
 		s.writeDurationNs.Add(time.Since(start).Nanoseconds())
 	}()
-<<<<<<< HEAD
-	return s.writer.Write(f)
-=======
 	return s.writer.Write(ctx, f)
->>>>>>> 1dc96a36
 }