package slicecache

import (
	"context"

	"github.com/grailbio/base/backgroundcontext"
	"github.com/grailbio/base/file"
	"github.com/grailbio/base/log"
	"github.com/grailbio/bigslice/frame"
	"github.com/grailbio/bigslice/sliceio"
)

type fileReader struct {
	sliceio.Reader
	file file.File
	path string
}

func (f *fileReader) Read(ctx context.Context, frame frame.Frame) (int, error) {
	if f.file == nil {
		var err error
		f.file, err = file.Open(ctx, f.path)
		if err != nil {
			return 0, err
		}
		f.Reader = sliceio.NewDecodingReader(f.file.Reader(backgroundcontext.Get()))
	}
	n, err := f.Reader.Read(ctx, frame)
	if err != nil {
		if err := f.file.Close(ctx); err != nil {
			log.Error.Printf("%s: close: %v", f.file.Name(), err)
		}
	}
	return n, err
}

func newFileReader(path string) sliceio.Reader {
	return &fileReader{path: path}
}

type writethroughReader struct {
	sliceio.Reader
	path string
	file file.File
	enc  *sliceio.Encoder
}

func (r *writethroughReader) Read(ctx context.Context, frame frame.Frame) (int, error) {
	if r.file == nil {
		var err error
		r.file, err = file.Create(ctx, r.path)
		if err != nil {
			return 0, err
		}
		// Ideally we'd use the underlying context for each op here,
		// but the way encoder is set up, we can't (understandably)
		// pass a new writer for each encode.
		r.enc = sliceio.NewEncodingWriter(r.file.Writer(backgroundcontext.Get()))
	}
	n, err := r.Reader.Read(ctx, frame)
	if err == nil || err == sliceio.EOF {
<<<<<<< HEAD
		if err := r.enc.Write(frame.Slice(0, n)); err != nil {
=======
		if err := r.enc.Write(ctx, frame.Slice(0, n)); err != nil {
>>>>>>> 1dc96a36
			return n, err
		}
		if err == sliceio.EOF {
			if err := r.file.Close(ctx); err != nil {
				return n, err
			}
		}
	} else {
		r.file.Discard(backgroundcontext.Get())
	}
	return n, err
}

func newWritethroughReader(reader sliceio.Reader, path string) sliceio.Reader {
	return &writethroughReader{Reader: reader, path: path}
}<|MERGE_RESOLUTION|>--- conflicted
+++ resolved
@@ -59,11 +59,7 @@
 	}
 	n, err := r.Reader.Read(ctx, frame)
 	if err == nil || err == sliceio.EOF {
-<<<<<<< HEAD
-		if err := r.enc.Write(frame.Slice(0, n)); err != nil {
-=======
 		if err := r.enc.Write(ctx, frame.Slice(0, n)); err != nil {
->>>>>>> 1dc96a36
 			return n, err
 		}
 		if err == sliceio.EOF {
