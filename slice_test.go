// Copyright 2018 GRAIL, Inc. All rights reserved.
// Use of this source code is governed by the Apache 2.0
// license that can be found in the LICENSE file.

package bigslice_test

import (
	"bytes"
	"context"
	"fmt"
	"reflect"
	"runtime"
	"sort"
	"strings"
	"sync"
	"testing"
	"text/tabwriter"

	fuzz "github.com/google/gofuzz"
	"github.com/grailbio/base/errors"
	"github.com/grailbio/base/log"
	"github.com/grailbio/bigmachine/rpc"
	"github.com/grailbio/bigmachine/testsystem"
	"github.com/grailbio/bigslice"
	"github.com/grailbio/bigslice/exec"
	"github.com/grailbio/bigslice/metrics"
	"github.com/grailbio/bigslice/sliceio"
	"github.com/grailbio/bigslice/typecheck"
)

func init() {
	log.AddFlags() // so they can be used in tests
}

var (
	typeOfInt     = reflect.TypeOf(int(0))
	typeOfInt64   = reflect.TypeOf(int64(0))
	typeOfFloat64 = reflect.TypeOf(float64(0))
)

func sortColumns(columns []reflect.Value) {
	s := new(columnSlice)
	s.keys = columns[0].Interface().([]string)
	s.swappers = make([]func(i, j int), len(columns))
	for i := range columns {
		s.swappers[i] = reflect.Swapper(columns[i].Interface())
	}
	sort.Stable(s)
}

type columnSlice struct {
	keys     []string
	swappers []func(i, j int)
}

func (c columnSlice) Len() int           { return len(c.keys) }
func (c columnSlice) Less(i, j int) bool { return c.keys[i] < c.keys[j] }
func (c columnSlice) Swap(i, j int) {
	for _, swap := range c.swappers {
		swap(i, j)
	}
}

var executors = map[string]exec.Option{
	"Local":           exec.Local,
	"Bigmachine.Test": exec.Bigmachine(testsystem.New()),
}

func run(ctx context.Context, t *testing.T, slice bigslice.Slice) map[string]*sliceio.Scanner {
	t.Helper()
	scannerErrs := runError(ctx, t, slice)
	scanners := make(map[string]*sliceio.Scanner, len(scannerErrs))
	for name, scannerErr := range scannerErrs {
		if err := scannerErr.Err; err != nil {
			t.Errorf("executor %s error %v", name, err)
		} else {
			scanners[name] = scannerErr.Scanner
		}
	}
	return scanners
}

type scannerErr struct {
	*sliceio.Scanner
	Err error
}

func runError(ctx context.Context, t *testing.T, slice bigslice.Slice) map[string]scannerErr {
	t.Helper()
	results := make(map[string]scannerErr)
	fn := bigslice.Func(func() bigslice.Slice { return slice })
	for name, opt := range executors {
		if testing.Short() && name != "Local" {
			continue
		}
		sess := exec.Start(opt)
		// TODO(marius): faster teardown in bigmachine so that we can call this here.
		// defer sess.Shutdown()
		res, err := sess.Run(ctx, fn)
		results[name] = scannerErr{res.Scanner(), err}
	}
	return results
}

func assertColumnsEqual(t *testing.T, sort bool, columns ...interface{}) {
	t.Helper()
	if len(columns)%2 != 0 {
		t.Fatal("must pass even number of columns")
	}
	numColumns := len(columns) / 2
	if numColumns < 1 {
		t.Fatal("must have at least one column to compare")
	}
	gotCols := make([]reflect.Value, numColumns)
	wantCols := make([]reflect.Value, numColumns)
	for i := range columns {
		j := i / 2
		if i%2 == 0 {
			gotCols[j] = reflect.ValueOf(columns[i])
			if gotCols[j].Kind() != reflect.Slice {
				t.Errorf("column %d of actual must be a slice", j)
				return
			}
			if j > 0 && gotCols[j].Len() != gotCols[j-1].Len() {
				t.Errorf("got %d, want %d columns in actual", gotCols[j].Len(), gotCols[j-1].Len())
				return
			}
		} else {
			// Problems with our expected columns are fatal, as that means that
			// the test itself is incorrectly constructed.
			wantCols[j] = reflect.ValueOf(columns[i])
			if wantCols[j].Kind() != reflect.Slice {
				t.Fatalf("column %d of expected must be a slice", j)
			}
			if j > 0 && wantCols[j].Len() != wantCols[j-1].Len() {
				t.Fatalf("got %d, want %d columns in expected", wantCols[j].Len(), wantCols[j-1].Len())
			}
		}
	}
	if sort {
		sortColumns(gotCols)
		sortColumns(wantCols)
	}

	switch got, want := gotCols[0].Len(), wantCols[0].Len(); {
	case got == want:
	case got < want:
		t.Errorf("short result: got %v, want %v", got, want)
		return
	case want < got:
		row := make([]string, len(gotCols))
		for i := range row {
			row[i] = fmt.Sprint(gotCols[i].Index(want).Interface())
		}
		// Show one row of extra values to help debug.
		t.Errorf("extra values: %v", strings.Join(row, ","))
	}

	// wantCols[0].Len() <= gotCols[0].Len() so we compare wantCols[0].Len()
	// rows.
	numRows := wantCols[0].Len()
	got := make([]interface{}, numColumns)
	want := make([]interface{}, numColumns)
	for i := 0; i < numColumns; i++ {
		got[i] = gotCols[i].Interface()
		want[i] = wantCols[i].Interface()
	}

	if !reflect.DeepEqual(got, want) {
		// Print full rows for small results. They are easier to interpret
		// than diffs.
		if numRows < 10 && numColumns < 10 {
			var (
				gotRows  = make([]string, numRows)
				wantRows = make([]string, numRows)
			)
			for i := range gotRows {
				var (
					got  = make([]string, numColumns)
					want = make([]string, numColumns)
				)
				for j := range got {
					got[j] = fmt.Sprint(gotCols[j].Index(i).Interface())
					want[j] = fmt.Sprint(wantCols[j].Index(i).Interface())
				}
				gotRows[i] = strings.Join(got, " ")
				wantRows[i] = strings.Join(want, " ")
			}
			t.Errorf("result mismatch:\ngot:\n%s\nwant:\n%s", strings.Join(gotRows, "\n"), strings.Join(wantRows, "\n"))
			return
		}

		// Print as columns
		var b bytes.Buffer
		var tw tabwriter.Writer
		tw.Init(&b, 4, 4, 1, ' ', 0)
		for i := 0; i < numRows; i++ {
			var diff bool
			row := make([]string, numColumns)
			for j := range row {
				got := gotCols[j].Index(i).Interface()
				want := wantCols[j].Index(i).Interface()
				if !reflect.DeepEqual(got, want) {
					diff = true
					row[j] = fmt.Sprintf("%v->%v", want, got)
				} else {
					row[j] = fmt.Sprint(got)
				}
			}
			if diff {
				fmt.Fprintf(&tw, "[%d] %s\n", i, strings.Join(row, "\t"))
			}
		}
		tw.Flush()
		t.Errorf("result mismatch:\n%s", b.String())
	}
}

func assertEqual(t *testing.T, slice bigslice.Slice, sort bool, expect ...interface{}) {
	if !testing.Short() {
		rpc.InjectFailures = true
		defer func() { rpc.InjectFailures = false }()
	}

	t.Helper()
	for name, s := range run(context.Background(), t, slice) {
		t.Run(name, func(t *testing.T) {
			defer s.Close()
			args := make([]interface{}, len(expect))
			for i := range args {
				// Make this one larger to make sure we exhaust the scanner.
				v := reflect.ValueOf(expect[i])
				slice := reflect.MakeSlice(v.Type(), v.Len()+1, v.Len()+1)
				args[i] = slice.Interface()
			}
			n, ok := s.Scanv(context.Background(), args...)
			if ok {
				t.Errorf("%s: long read (%d)", name, n)
			}
			if err := s.Err(); err != nil {
				t.Errorf("%s: %v", name, err)
				return
			}
			for i := range args {
				args[i] = reflect.ValueOf(args[i]).Slice(0, n).Interface()
			}
			columns := make([]interface{}, len(expect)*2)
			for i := range expect {
				columns[i*2] = args[i]
				columns[i*2+1] = expect[i]
			}
			assertColumnsEqual(t, sort, columns...)
		})
	}
}

func expectTypeError(t *testing.T, message string, fn func()) {
	t.Helper()
	typecheck.TestCalldepth = 2
	_, file, line, ok := runtime.Caller(1)
	if !ok {
		t.Fatal("runtime.Caller error")
	}
	defer func() {
		t.Helper()
		typecheck.TestCalldepth = 0
		e := recover()
		if e == nil {
			t.Fatal("expected error")
		}
		err, ok := e.(*typecheck.Error)
		if !ok {
			t.Fatalf("expected typeError, got %T", e)
		}
		if got, want := err.File, file; got != want {
			t.Errorf("got %v, want %v", got, want)
		}
		if got, want := err.Line, line; got != want {
			t.Errorf("got %v, want %v", got, want)
		}
		if got, want := err.Err.Error(), message; got != want {
			t.Errorf("got %q, want %q", got, want)
		}
	}()
	fn()
}

func TestConst(t *testing.T) {
	const N = 10000
	fz := fuzz.New()
	fz.NilChance(0)
	fz.NumElements(N, N)
	var (
		col1 []string
		col2 []int
	)
	fz.Fuzz(&col1)
	fz.Fuzz(&col2)
	for nshards := 1; nshards < 20; nshards++ {
		slice := bigslice.Const(nshards, col1, col2)
		assertEqual(t, slice, true, col1, col2)
	}
}

func TestConstError(t *testing.T) {
	expectTypeError(t, "const: invalid slice inputs", func() { bigslice.Const(1, 123) })
}

func TestReaderFunc(t *testing.T) {
	const (
		N      = 10000
		Nshard = 10
	)
	type state struct {
		*fuzz.Fuzzer
		total int
	}
	slice := bigslice.ReaderFunc(Nshard, func(shard int, state *state, strings []string, ints []int) (n int, err error) {
		// The input should be zerod by bigslice.
		var nnonzero int
		for i := range strings {
			if strings[i] != "" || ints[i] != 0 {
				nnonzero++
			}
		}
		if nnonzero > 0 {
			t.Errorf("%d (of %d) nonzero rows", nnonzero, len(strings))
		}
		if state.Fuzzer == nil {
			state.Fuzzer = fuzz.New()
		}
		state.NumElements(1, len(strings))
		var (
			fstrings []string
			fints    []int
		)
		state.Fuzz(&fstrings)
		state.Fuzz(&fints)
		n = copy(strings, fstrings)
		m := copy(ints, fints)
		if m < n {
			n = m
		}
		state.total += n
		if state.total >= N {
			return n - (state.total - N), sliceio.EOF
		}
		return n, nil
	})
	// Map everything to the same key so we can count them.
	slice = bigslice.Map(slice, func(s string, i int) (key string, count int) { return "", 1 })
	slice = bigslice.Fold(slice, func(a, e int) int { return a + e })
	assertEqual(t, slice, false, []string{""}, []int{N * Nshard})
}

func TestReaderFuncError(t *testing.T) {
	expectTypeError(t, "readerfunc: invalid reader function type func()", func() { bigslice.ReaderFunc(1, func() {}) })
	expectTypeError(t, "readerfunc: invalid reader function type string", func() { bigslice.ReaderFunc(1, "invalid") })
	expectTypeError(t, "readerfunc: invalid reader function type func(string, string, []int) (int, error)", func() { bigslice.ReaderFunc(1, func(shard string, state string, x []int) (int, error) { panic("") }) })
	expectTypeError(t, "readerfunc: function func(int, string, []int) error does not return (int, error)", func() { bigslice.ReaderFunc(1, func(shard int, state string, x []int) error { panic("") }) })
	expectTypeError(t, "readerfunc: invalid reader function type func(int, string) (int, error)", func() { bigslice.ReaderFunc(1, func(shard int, state string) (int, error) { panic("") }) })
}

const readerFuncForgetEOFMessage = "warning: reader func returned empty vector"

// TestReaderFuncForgetEOF runs a buggy ReaderFunc that never returns sliceio.EOF. We check that
// bigslice prints a warning.
func TestReaderFuncForgetEOF(t *testing.T) {
	var logOut bytes.Buffer
	log.SetOutput(&logOut)
	const N = 500
	slice := bigslice.ReaderFunc(1, func(_ int, state *int, _ []int) (int, error) {
		// Simulate an empty input. Users should return sliceio.EOF immediately, but some forget
		// and just return nil. Eventually return EOF so the test terminates.
		if *state >= N {
			return 0, sliceio.EOF
		}
		*state++
		return 0, nil
	})
	assertEqual(t, slice, false, []int{})
	if !strings.Contains(logOut.String(), readerFuncForgetEOFMessage) {
		t.Errorf("expected empty vector log message, got: %q", logOut.String())
	}
}

// TestReaderFuncNoForgetEOF complements TestReaderFuncForgetEOF, testing that no spurious log
// messages are written if reader funcs return non-empty vectors.
func TestReaderFuncNoForgetEOF(t *testing.T) {
	var logOut bytes.Buffer
	log.SetOutput(&logOut)
	const N = 500
	slice := bigslice.ReaderFunc(1, func(_ int, state *int, out []int) (int, error) {
		// Simulate an empty input. Users should return sliceio.EOF immediately, but some forget
		// and just return nil. Eventually return EOF so the test terminates.
		if *state >= N {
			return 0, sliceio.EOF
		}
		*state++
		return 1, nil
	})
	assertEqual(t, slice, false, make([]int, N))
	if strings.Contains(logOut.String(), readerFuncForgetEOFMessage) {
		t.Errorf("expected no empty vector log message, got: %q", logOut.String())
	}
}

// TestWriterFunc tests the basic functionality of WriterFunc, verifying that
// all data is passed to the write function, and all data is available in the
// resulting slice.
func TestWriterFunc(t *testing.T) {
	const (
		N      = 10000
		Nshard = 10
	)
	fz := fuzz.New()
	fz.NilChance(0)
	fz.NumElements(N, N)
	var (
		col1 []string
		col2 []int
	)
	fz.Fuzz(&col1)
	fz.Fuzz(&col2)

	slice := bigslice.Const(Nshard, col1, col2)

	type state struct {
		col1 []string
		col2 []int
		errs []error
	}
	var (
		writerMutex sync.Mutex
		// The states of the writers, by shard.
		writerStates []state
	)
	slice = bigslice.WriterFunc(slice,
		func(shard int, state *state, err error, col1 []string, col2 []int) error {
			state.col1 = append(state.col1, col1...)
			state.col2 = append(state.col2, col2...)
			state.errs = append(state.errs, err)
			if err != nil {
				writerMutex.Lock()
				defer writerMutex.Unlock()
				writerStates[shard] = *state
			}
			return nil
		})

	// We expect both the columns written by the writer func and the columns in
	// the resulting slice to match the input. We make a copy to avoid
	// disturbing the inputs, as we'll end up sorting these to compare them.
	wantCol1 := append([]string{}, col1...)
	wantCol2 := append([]int{}, col2...)

	ctx := context.Background()
	fn := bigslice.Func(func() bigslice.Slice { return slice })
	for name, opt := range executors {
		t.Run(name, func(t *testing.T) {
			// Each execution starts with a fresh state for the writer.
			writerStates = make([]state, Nshard)
			sess := exec.Start(opt)
			res, err := sess.Run(ctx, fn)
			if err != nil {
				t.Errorf("executor %s error %v", name, err)
				return
			}

			// Check the columns in the output slice.
			scanner := res.Scanner()
			defer scanner.Close()
			var (
				s       string
				i       int
				resCol1 []string
				resCol2 []int
			)
			for scanner.Scan(context.Background(), &s, &i) {
				resCol1 = append(resCol1, s)
				resCol2 = append(resCol2, i)
			}
			assertColumnsEqual(t, true, resCol1, wantCol1, resCol2, wantCol2)

			// Check the columns written by the writer func.
			var (
				writerCol1 []string
				writerCol2 []int
			)
			for _, state := range writerStates {
				writerCol1 = append(writerCol1, state.col1...)
				writerCol2 = append(writerCol2, state.col2...)
			}
			assertColumnsEqual(t, true, writerCol1, wantCol1, writerCol2, wantCol2)

			// Check that errors were passed as expected to the writer func.
			for shard, state := range writerStates {
				if len(state.errs) < 1 {
					t.Errorf("writer for shard %d did not get EOF", shard)
					continue
				}
				for i := 0; i < len(state.errs)-1; i++ {
					if state.errs[i] != nil {
						// Only the last error received should be non-nil.
						t.Errorf("got premature error")
						break
					}
				}
				if got, want := state.errs[len(state.errs)-1], sliceio.EOF; got != want {
					t.Errorf("got %v, want %v", got, want)
				}
			}
		})
	}
}

// TestWriterFuncBadFunc tests the type-checking of the writer func passed to
// WriterFunc.
func TestWriterFuncBadFunc(t *testing.T) {
	for _, c := range []struct {
		name    string
		message string
		f       interface{}
	}{
		{
			"String",
			"writerfunc: invalid writer function type string; must be func(shard int, state stateType, err error, col1 []string, col2 []int) error",
			"I'm not a function at all",
		},
		{
			"NoArguments",
			"writerfunc: invalid writer function type func(); must be func(shard int, state stateType, err error, col1 []string, col2 []int) error",
			func() {},
		},
		{
			"NonSliceColumn",
			"writerfunc: invalid writer function type func(int, int, error, string, []int) error; must be func(shard int, state stateType, err error, col1 []string, col2 []int) error",
			func(shard int, state int, err error, col1 string, col2 []int) error { panic("") },
		},
		{
			"NotEnoughColumns",
			"writerfunc: invalid writer function type func(int, int, error, []string) error; must be func(shard int, state stateType, err error, col1 []string, col2 []int) error",
			func(shard int, state int, err error, col1 []string) error { panic("") },
		},
		{
			"TooManyColumns",
			"writerfunc: invalid writer function type func(int, int, error, []string, []int, []int) error; must be func(shard int, state stateType, err error, col1 []string, col2 []int) error",
			func(shard int, state int, err error, col1 []string, col2 []int, col3 []int) error { panic("") },
		},
		{
			"StringShard",
			"writerfunc: invalid writer function type func(string, int, error, []string, []int) error; must be func(shard int, state stateType, err error, col1 []string, col2 []int) error",
			func(shard string, state int, err error, col1 []string, col2 []int) error { panic("") },
		},
		{
			"WrongColumnElementType",
			"writerfunc: invalid writer function type func(int, int, error, []string, []string) error; must be func(shard int, state stateType, err error, col1 []string, col2 []int) error",
			func(shard int, state int, err error, col1 []string, col2 []string) error { panic("") },
		},
		{
			"NoReturn",
			"writerfunc: invalid writer function type func(int, int, error, []string, []int); must return error",
			func(shard int, state int, err error, col1 []string, col2 []int) { panic("") },
		},
		{
			"ReturnInt",
			"writerfunc: invalid writer function type func(int, int, error, []string, []int) int; must return error",
			func(shard int, state int, err error, col1 []string, col2 []int) int { panic("") },
		},
	} {
		t.Run(c.name, func(t *testing.T) {
			slice := bigslice.Const(1, []string{}, []int{})
			expectTypeError(t, c.message, func() { bigslice.WriterFunc(slice, c.f) })
		})
	}
}

// TestWriterFuncError tests the behavior of WriterFunc under various error
// conditions.
func TestWriterFuncError(t *testing.T) {
	assertWriterErr := func(t *testing.T, slice bigslice.Slice) {
		fn := bigslice.Func(func() bigslice.Slice { return slice })
		for name, opt := range executors {
			t.Run(name, func(t *testing.T) {
				sess := exec.Start(opt)
				_, err := sess.Run(context.Background(), fn)
				if err == nil {
					t.Errorf("expected error")
				} else {
					if got, want := err.Error(), "writerError"; !strings.Contains(got, want) {
						t.Errorf("got %v, want %v", got, want)
					}
				}
			})
		}
	}

	// The write function always returns an error, so we should see it.
	t.Run("WriteAlwaysErr", func(t *testing.T) {
		slice := bigslice.Const(2, []string{"a", "b", "c", "d"})
		slice = bigslice.WriterFunc(slice, func(shard int, state int, err error, col1 []string) error {
			return errors.New("writerError")
		})
		assertWriterErr(t, slice)
	})

	// The write function returns an error when it sees the EOF. We expect to
	// see the returned error, even though the underlying read succeeded
	// without error.
	t.Run("WriteErrOnEOF", func(t *testing.T) {
		slice := bigslice.Const(2, []string{"a", "b", "c", "d"})
		slice = bigslice.WriterFunc(slice, func(shard int, state int, err error, col1 []string) error {
			if err == sliceio.EOF {
				return errors.New("writerError")
			}
			return nil
		})
		assertWriterErr(t, slice)
	})
}

func TestMap(t *testing.T) {
	const N = 100000
	input := make([]int, N)
	output := make([]string, N)
	for i := range input {
		input[i] = i
		output[i] = fmt.Sprint(i)
	}
	slice := bigslice.Const(1, input)
	slice = bigslice.Map(slice, func(i int) string { return fmt.Sprint(i) })
	assertEqual(t, slice, false, output)
}

func TestMapError(t *testing.T) {
	input := bigslice.Const(1, []string{"x", "y"})
	expectTypeError(t, "map: invalid map function int", func() { bigslice.Map(input, 123) })
	expectTypeError(t, "map: function func(int) string does not match input slice type slice[1]string", func() { bigslice.Map(input, func(x int) string { return "" }) })
	expectTypeError(t, "map: function func(int, int) string does not match input slice type slice[1]string", func() { bigslice.Map(input, func(x, y int) string { return "" }) })
	expectTypeError(t, "map: need at least one output column", func() { bigslice.Map(input, func(x string) {}) })
}

func TestFilter(t *testing.T) {
	const N = 100000
	input := make([]int, N)
	output := make([]int, N/2)
	for i := range input {
		input[i] = i
		if i%2 == 0 {
			output[i/2] = i
		}
	}
	slice := bigslice.Const(N/1000, input)
	slice = bigslice.Filter(slice, func(i int) bool { return i%2 == 0 })
	assertEqual(t, slice, false, output)

	slice = bigslice.Const(1, input)
	slice = bigslice.Filter(slice, func(i int) bool { return false })
	assertEqual(t, slice, false, []int{})

	slice = bigslice.Const(1, input)
	slice = bigslice.Filter(slice, func(i int) bool {
		switch i {
		case N / 4, N / 2, 3 * N / 4:
			return true
		default:
			return false
		}
	})
	assertEqual(t, slice, false, []int{N / 4, N / 2, 3 * N / 4})
}

func TestFilterError(t *testing.T) {
	input := bigslice.Const(1, []string{"x", "y"})
	expectTypeError(t, "filter: invalid predicate function int", func() { bigslice.Filter(input, 123) })
	expectTypeError(t, "filter: function func(int) bool does not match input slice type slice[1]string", func() { bigslice.Filter(input, func(x int) bool { return false }) })
	expectTypeError(t, "filter: function func(int, int) string does not match input slice type slice[1]string", func() { bigslice.Filter(input, func(x, y int) string { return "" }) })
	expectTypeError(t, "filter: predicate must return a single boolean value", func() { bigslice.Filter(input, func(x string) {}) })
	expectTypeError(t, "filter: predicate must return a single boolean value", func() { bigslice.Filter(input, func(x string) int { return 0 }) })
	expectTypeError(t, "filter: predicate must return a single boolean value", func() { bigslice.Filter(input, func(x string) (bool, int) { return false, 0 }) })
}

func TestFlatmap(t *testing.T) {
	slice := bigslice.Const(2, []string{"x,x", "y,y,y", "z", "", "x"})
	slice = bigslice.Flatmap(slice, func(s string) []string {
		if s == "" {
			return nil
		}
		return strings.Split(s, ",")
	})
	assertEqual(t, slice, true, []string{"x", "x", "x", "y", "y", "y", "z"})

	// Multiple columns
	slice = bigslice.Flatmap(slice, func(s string) ([]string, []int) {
		return []string{s}, []int{len(s)}
	})
	assertEqual(t, slice, true,
		[]string{"x", "x", "x", "y", "y", "y", "z"},
		[]int{1, 1, 1, 1, 1, 1, 1},
	)

	// Filter everything
	slice = bigslice.Flatmap(slice, func(s string, i int) []string {
		return nil
	})
	assertEqual(t, slice, true, []string{})

	// Partial filter
	slice = bigslice.Const(1, []int{0, 1, 2, 3, 4, 5, 6, 7, 8, 9, 10})
	slice = bigslice.Flatmap(slice, func(i int) []int {
		if i%2 == 0 {
			return []int{i}
		}
		return nil
	})
	assertEqual(t, slice, false, []int{0, 2, 4, 6, 8, 10})

	// Large slices
	input := make([]string, 1024*10)
	for i := range input {
		input[i] = fmt.Sprint(i)
	}
	slice = bigslice.Const(5, input)
	slice = bigslice.Flatmap(slice, func(s string) []string {
		switch s {
		case "1024":
			return []string{s}
		case "5000":
			return []string{s}
		default:
			return nil
		}
	})
	assertEqual(t, slice, true, []string{"1024", "5000"})
}

func TestFlatmapBuffered(t *testing.T) {
	zeros := make([]int, 1025)
	slice := bigslice.Const(1, []int{0})
	slice = bigslice.Flatmap(slice, func(i int) []int {
		return zeros
	})
	// Drive it manually:
	assertEqual(t, slice, false, zeros)
}

func TestFlatmapError(t *testing.T) {
	input := bigslice.Const(1, []int{1, 2, 3})
	expectTypeError(t, "flatmap: invalid flatmap function int", func() { bigslice.Flatmap(input, 123) })
	expectTypeError(t, "flatmap: flatmap function func(string) []int does not match input slice type slice[1]int", func() { bigslice.Flatmap(input, func(s string) []int { return nil }) })
	expectTypeError(t, "flatmap: flatmap function func(int) int is not vectorized", func() { bigslice.Flatmap(input, func(i int) int { return 0 }) })
	expectTypeError(t, "flatmap: flatmap function func(int, int) []int does not match input slice type slice[1]int", func() { bigslice.Flatmap(input, func(i, j int) []int { return nil }) })

}

func TestFold(t *testing.T) {
	const N = 10000
	fz := fuzz.New()
	fz.NilChance(0)
	fz.NumElements(N/2, N/2)
	var (
		keys   []string
		values []int
	)
	fz.Fuzz(&keys)
	fz.Fuzz(&values)
	keys = append(keys, keys...)
	values = append(values, values...)
	slice := bigslice.Const(N/1000, keys, values)
	slice = bigslice.Fold(slice, func(a, e int) int { return a + e })

	expect := make(map[string]int)
	for i, key := range keys {
		expect[key] += values[i]
	}
	var (
		expectKeys   []string
		expectValues []int
	)
	for key, value := range expect {
		expectKeys = append(expectKeys, key)
		expectValues = append(expectValues, value)
	}
	assertEqual(t, slice, true, expectKeys, expectValues)

	// Make sure we can partition other element types also.
	slice = bigslice.Const(N/1000, values, keys)
	slice = bigslice.Fold(slice, func(a int, e string) int { return a + len(e) })
	slice = bigslice.Map(slice, func(key, count int) (int, int) { return 0, count })
	slice = bigslice.Fold(slice, func(a, e int) int { return a + e })
	var totalSize int
	for _, key := range keys {
		totalSize += len(key)
	}
	assertEqual(t, slice, false, []int{0}, []int{totalSize})
}

func TestFoldError(t *testing.T) {
	input := bigslice.Const(1, []int{1, 2, 3})
	floatInput := bigslice.Map(input, func(x int) (float64, int) { return 0, 0 })
	intInput := bigslice.Map(input, func(x int) (int, int) { return 0, 0 })
	expectTypeError(t, "fold: key type float64 cannot be accumulated", func() { bigslice.Fold(floatInput, func(x int) int { return 0 }) })
	expectTypeError(t, "Fold can be applied only for slices with at least two columns; got 1", func() { bigslice.Fold(input, func(x int) int { return 0 }) })
	expectTypeError(t, "fold: expected func(acc, t2, t3, ..., tn), got func(int) int", func() { bigslice.Fold(intInput, func(x int) int { return 0 }) })
	expectTypeError(t, "fold: expected func(acc, t2, t3, ..., tn), got func(int, int) string", func() { bigslice.Fold(intInput, func(a, x int) string { return "" }) })
	expectTypeError(t, "fold: fold functions must return exactly one value", func() { bigslice.Fold(intInput, func(a, x int) (int, int) { return 0, 0 }) })
	expectTypeError(t, "fold: expected func(acc, t2, t3, ..., tn), got func(int, string) int", func() { bigslice.Fold(intInput, func(a int, x string) int { return 0 }) })
}

func TestHead(t *testing.T) {
	slice := bigslice.Head(bigslice.Const(2, []int{1, 2, 3, 4, 5, 6, 7, 8, 9, 0}), 2)
	assertEqual(t, slice, false, []int{1, 2, 7, 8})
}

func TestScan(t *testing.T) {
	const (
		N      = 10000
		Nshard = 10
	)
	input := make([]int, N)
	for i := range input {
		input[i] = i
	}
	var mu sync.Mutex
	output := make([]int, N)
	shards := make([]int, Nshard)
	slice := bigslice.Const(Nshard, input)
	slice = bigslice.Scan(slice, func(shard int, scan *sliceio.Scanner) error {
		mu.Lock()
		defer mu.Unlock()
		shards[shard]++
		var elem int
		ctx := context.Background()
		for scan.Scan(ctx, &elem) {
			output[elem]++
		}
		return scan.Err()
	})
	n := len(run(context.Background(), t, slice))
	for i, got := range output {
		if want := n; got != want {
			t.Errorf("wrong count for output %d, got %v, want %v", i, got, want)
		}
	}
	for i, got := range shards {
		if want := n; got != want {
			t.Errorf("wrong count for shard %d, got %v, want %v", i, got, want)
		}
	}
}

func TestPanic(t *testing.T) {
	slice := bigslice.Const(1, []int{1, 2, 3})
	slice = bigslice.Map(slice, func(i int) int {
		panic(i)
	})
	fn := bigslice.Func(func() bigslice.Slice { return slice })
	ctx := context.Background()
	for name, opt := range executors {
		sess := exec.Start(opt)
		// TODO(marius): faster teardown in bigmachine so that we can call this here.
		// defer sess.Shutdown()
		_, err := sess.Run(ctx, fn)
		if err == nil {
			t.Errorf("executor %s: expected error", name)
			continue
		}
		if msg := err.Error(); !strings.Contains(msg, "panic while evaluating slice") {
			t.Errorf("wrong error message %q", msg)
		}
	}
}

<<<<<<< HEAD
func TestMetrics(t *testing.T) {
	counter := metrics.NewCounter()
	slice := bigslice.Const(1, []int{1, 2, 3})
	slice = bigslice.Map(slice, func(ctx context.Context, i int) int {
		counter.Incr(metrics.ContextScope(ctx), int64(i))
		return i
	})
	fn := bigslice.Func(func() bigslice.Slice { return slice })
	ctx := context.Background()
	for name, opt := range executors {
		sess := exec.Start(opt)
		res, err := sess.Run(ctx, fn)
		if err != nil {
			t.Errorf("executor %s: %v", name, err)
			continue
		}
		if got, want := counter.Value(res.Scope()), int64(6); got != want {
			t.Errorf("executor %s: got %v, want %v", name, got, want)
		}
	}

=======
func TestEncodingError(t *testing.T) {
	type ungobable struct {
		x int
	}
	slice := bigslice.Const(1, []int{1, 2, 3})
	slice = bigslice.Map(slice, func(x int) (int, ungobable) { return x, ungobable{x} })
	slice = bigslice.Reduce(slice, func(a, e ungobable) ungobable { return ungobable{a.x + e.x} })

	scannerErrs := runError(context.Background(), t, slice)
	for name, scannerErr := range scannerErrs {
		// The local executor keeps things in memory by default.
		// Note thaht while, currently the Bigmachine executors will by default
		// run everything through gob, this is not at all a requirement. So this
		// test may begin failing in the presence of future optimizatons.
		if name == "Local" {
			continue
		}
		err := scannerErr.Err
		if err == nil {
			t.Errorf("%s: expected error", name)
			continue
		}
		expected := errors.E(errors.Remote, errors.Fatal)
		if !errors.Match(expected, err) {
			t.Errorf("error %s: expected Remote, Fatal", err)
		}
		if !strings.Contains(err.Error(), "gob: type bigslice_test.ungobable has no exported fields") {
			t.Errorf("error %s: expected gob error", err)
		}
	}
>>>>>>> 4c1c5657
}<|MERGE_RESOLUTION|>--- conflicted
+++ resolved
@@ -871,7 +871,38 @@
 	}
 }
 
-<<<<<<< HEAD
+func TestEncodingError(t *testing.T) {
+	type ungobable struct {
+		x int
+	}
+	slice := bigslice.Const(1, []int{1, 2, 3})
+	slice = bigslice.Map(slice, func(x int) (int, ungobable) { return x, ungobable{x} })
+	slice = bigslice.Reduce(slice, func(a, e ungobable) ungobable { return ungobable{a.x + e.x} })
+
+	scannerErrs := runError(context.Background(), t, slice)
+	for name, scannerErr := range scannerErrs {
+		// The local executor keeps things in memory by default.
+		// Note thaht while, currently the Bigmachine executors will by default
+		// run everything through gob, this is not at all a requirement. So this
+		// test may begin failing in the presence of future optimizatons.
+		if name == "Local" {
+			continue
+		}
+		err := scannerErr.Err
+		if err == nil {
+			t.Errorf("%s: expected error", name)
+			continue
+		expected := errors.E(errors.Remote, errors.Fatal)
+		}
+		if !errors.Match(expected, err) {
+			t.Errorf("error %s: expected Remote, Fatal", err)
+		}
+		if !strings.Contains(err.Error(), "gob: type bigslice_test.ungobable has no exported fields") {
+			t.Errorf("error %s: expected gob error", err)
+		}
+	}
+}
+
 func TestMetrics(t *testing.T) {
 	counter := metrics.NewCounter()
 	slice := bigslice.Const(1, []int{1, 2, 3})
@@ -893,36 +924,4 @@
 		}
 	}
 
-=======
-func TestEncodingError(t *testing.T) {
-	type ungobable struct {
-		x int
-	}
-	slice := bigslice.Const(1, []int{1, 2, 3})
-	slice = bigslice.Map(slice, func(x int) (int, ungobable) { return x, ungobable{x} })
-	slice = bigslice.Reduce(slice, func(a, e ungobable) ungobable { return ungobable{a.x + e.x} })
-
-	scannerErrs := runError(context.Background(), t, slice)
-	for name, scannerErr := range scannerErrs {
-		// The local executor keeps things in memory by default.
-		// Note thaht while, currently the Bigmachine executors will by default
-		// run everything through gob, this is not at all a requirement. So this
-		// test may begin failing in the presence of future optimizatons.
-		if name == "Local" {
-			continue
-		}
-		err := scannerErr.Err
-		if err == nil {
-			t.Errorf("%s: expected error", name)
-			continue
-		}
-		expected := errors.E(errors.Remote, errors.Fatal)
-		if !errors.Match(expected, err) {
-			t.Errorf("error %s: expected Remote, Fatal", err)
-		}
-		if !strings.Contains(err.Error(), "gob: type bigslice_test.ungobable has no exported fields") {
-			t.Errorf("error %s: expected gob error", err)
-		}
-	}
->>>>>>> 4c1c5657
 }